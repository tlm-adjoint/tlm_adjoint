--- conflicted
+++ resolved
@@ -91,172 +91,6 @@
 File("beta_sq_ref.pvd", "compressed").write(beta_sq_ref)
 
 forward_calls = [0]
-<<<<<<< HEAD
-def forward(beta_sq, ref = None, h_filename = None, speed_filename = None):
-  forward_calls[0] += 1
-  clear_caches()
-
-  class VectorNormSolver(Equation):
-    def __init__(self, U, U_norm):
-      # Assumes compatible spaces
-      Equation.__init__(self, U_norm, [U_norm, U], nl_deps = [U], ic_deps = [])
-    
-    def forward_solve(self, x, deps = None):
-      _, U = self.dependencies() if deps is None else deps
-      u_split = U.split()
-      U_norm_arr = numpy.zeros(function_local_size(x), dtype = numpy.float64)
-      for u in u_split:
-        assert(function_local_size(u) == function_local_size(x))
-        U_norm_arr[:] += function_get_values(u) ** 2
-      function_set_values(x, numpy.sqrt(U_norm_arr))
-  
-  h = [Function(space_h, name = "h_n"),
-       Function(space_h, name = "h_np1")]
-  
-  F_h = [Function(space_h, name = "F_h_nm2"),
-         Function(space_h, name = "F_h_nm1"),
-         Function(space_h, name = "F_h_n")]
-  
-  U = [Function(space_U, name = "U_n"),
-       Function(space_U, name = "U_np1")]
-  
-  S = Function(space_S, name = "S")
-  nu = Function(space_S, name = "nu")
-  
-  def momentum(U, h, initial_guess = None):  
-    h = h + H_0
-    spaces = U.function_space()
-    tests, trials = TestFunction(spaces), TrialFunction(spaces)
-    test_u, test_v = split(tests)
-    test_u_x, test_u_y = test_u.dx(0), test_u.dx(1)
-    test_v_x, test_v_y = test_v.dx(0), test_v.dx(1)
-    u, v = split(U)
-    u_x, u_y = u.dx(0), u.dx(1)
-    v_x, v_y = v.dx(0), v.dx(1)
-    
-    # G11 eqn (3)
-    eps = Constant(5.0e-9, static = True)
-    S_eq = LocalProjectionSolver((u_x ** 2) + (v_y ** 2) + u_x * v_y + 0.25 * ((u_y + v_x) ** 2) + eps, S)
-    nu_eq = ExprEvaluationSolver(0.5 * B * (S ** ((1.0 - n) / (2.0 * n))), nu)
-      
-    # GHS09 eqns (1)--(2)
-    F = (- inner(tests, -beta_sq * U) * dx
-         + inner(test_u_x, nu * h * (4.0 * u_x + 2.0 * v_y)) * dx
-         + inner(test_u_y, nu * h * (u_y + v_x)) * dx
-         + inner(test_v_y, nu * h * (4.0 * v_y + 2.0 * u_x)) * dx
-         + inner(test_v_x, nu * h * (u_y + v_x)) * dx
-         + inner(test_u, rho * g * h * (Constant(numpy.tan(theta), static = True))) * dx
-         + inner(tests, rho * g * h * grad(h)) * dx)
-    F = ufl.replace(F, {U:trials})  
-    U_eq = EquationSolver(lhs(F) == rhs(F),
-      U, solver_parameters = {"ksp_type":"cg",
-                              "pc_type":"hypre",
-                              "pc_hypre_type":"boomeramg",
-                              "ksp_rtol":1.0e-12, "ksp_atol":1.0e-16,
-                              "mat_type":"aij"},
-         adjoint_solver_parameters = {"ksp_type":"preonly", "pc_type":"cholesky", "mat_type":"aij"},
-         tlm_solver_parameters = {"ksp_type":"preonly", "pc_type":"cholesky", "mat_type":"aij"},
-      cache_adjoint_jacobian = True,
-      cache_tlm_jacobian = True)
-
-    return FixedPointSolver([S_eq, nu_eq, U_eq],
-      solver_parameters = {"absolute_tolerance":1.0e-16,
-                           "relative_tolerance":1.0e-10},
-      initial_guess = initial_guess)
-  def solve_momentum(U, h, initial_guess = None):
-    momentum(U, h, initial_guess = initial_guess).solve()
-    
-  def elevation_rhs(U, h, F_h):  
-    return EquationSolver(inner(test_h, trial_h) * dx ==
-      - dt * inner(test_h, div(U * (h + H_0))) * dx,
-      F_h, solver_parameters = {"ksp_type":"cg",
-                                "pc_type":"sor",
-                                "ksp_rtol":1.0e-12, "ksp_atol":1.0e-16})  # GHS09 eqn (11) right-hand-side (times timestep size)
-  def solve_elevation_rhs(U, h, F_h):
-    elevation_rhs(U, h, F_h).solve()
-    
-  def axpy(x, *args):
-    return LinearCombinationSolver(x, *args)
-  def solve_axpy(x, *args):
-    axpy(x, *args).solve()
-    
-  def cycle(x_np1, x_n):
-    return AssignmentSolver(x_np1, x_n)
-  def solve_cycle(x_np1, x_n):
-    cycle(x_np1, x_n).solve()
-  
-  if not h_filename is None:
-    h_file = File(h_filename, "compressed")
-  if not speed_filename is None:
-    speed_file = File(speed_filename, "compressed")
-    speed_n = Function(space_u, name = "speed_n")
-    speed_eq = VectorNormSolver(U[0], speed_n)
-  def output(t):
-    if not h_filename is None:
-      h_file.write(h[0], time = t)
-    if not speed_filename is None:
-      speed_eq.solve(annotate = False, tlm = False)
-      speed_file.write(speed_n, time = t)
-    
-  # Initialisation
-  solve_momentum(U[0], h[0])
-
-  output(t = 0.0)
-  
-  # RK2
-  # Stage 1
-  solve_elevation_rhs(U[0], h[0], F_h[2])
-  solve_axpy(h[1], (1.0, h[0]), (0.5, F_h[2]))
-  solve_momentum(U[1], h[1], initial_guess = U[0])
-  solve_cycle(F_h[2], F_h[1])
-  # Stage 2
-  solve_elevation_rhs(U[1], h[1], F_h[2])
-  solve_axpy(h[1], (1.0, h[0]), (1.0, F_h[2]))
-  solve_momentum(U[1], h[1], initial_guess = U[0])
-
-  solve_cycle(h[1], h[0])
-  solve_cycle(U[1], U[0])
-  output(t = float(dt))
-  
-  # AB2
-  solve_elevation_rhs(U[0], h[0], F_h[2])
-  solve_axpy(h[1], (1.0, h[0]), (3.0 / 2.0, F_h[2]), (-1.0 / 2.0, F_h[1]))
-  solve_momentum(U[1], h[1], initial_guess = U[0])
-  solve_cycle(F_h[1], F_h[0])
-  solve_cycle(F_h[2], F_h[1])
-  solve_cycle(h[1], h[0])
-  solve_cycle(U[1], U[0])
-  output(t = 2 * float(dt))
-
-  # AB3
-  eqs = [elevation_rhs(U[0], h[0], F_h[2]),
-         axpy(h[1], (1.0, h[0]), (23.0 / 12.0, F_h[2]), (-4.0 / 3.0, F_h[1]), (5.0 / 12.0, F_h[0])),
-         momentum(U[1], h[1], initial_guess = U[0]),
-         cycle(F_h[1], F_h[0]),
-         cycle(F_h[2], F_h[1]),
-         cycle(h[1], h[0]),
-         cycle(U[1], U[0])]
-  
-  gather_ref = ref is None
-  if gather_ref:
-    ref = {}
-  J = Functional()
-  
-  for timestep in range(2, timesteps):
-    for eq in eqs:
-      eq.solve()
-    if timestep in timestep_obs:
-      if gather_ref:
-        ref[timestep] = function_copy(U[0], name = "U_ref_%i" % (timestep + 1)), function_copy(h[0], name = "h_ref_%i" % (timestep + 1))
-      J.addto((1.0 / (sigma_u ** 2)) * inner(U[0] - ref[timestep][0], U[0] - ref[timestep][0]) * dx
-            + (1.0 / (sigma_h ** 2)) * inner(h[0] - ref[timestep][1], h[0] - ref[timestep][1]) * dx)  # Similar to GH13 equation (17)
-    else:
-      J.addto()
-    output(t = (timestep + 1) * float(dt))
-  
-  info("forward call %i, J = %.16e" % (forward_calls[0], J.value()))
-  return ref, J
-=======
 
 
 def forward(beta_sq, ref=None, h_filename=None, speed_filename=None):
@@ -449,7 +283,6 @@
     info(f"forward call {forward_calls[0]:d}, J = {J.value():.16e}")
     return ref, J
 
->>>>>>> 03df172e
 
 start_manager()
 ref, J = forward(beta_sq_ref, h_filename="h.pvd", speed_filename="speed.pvd")
